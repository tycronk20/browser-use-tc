--- conflicted
+++ resolved
@@ -158,28 +158,6 @@
 await asyncio.gather(agent1.run(), agent2.run())
 ```
 
-Extra `**kwargs` passed to `BrowserSession` act as session-specific overrides, so you can pass anything `BrowserProfile(...)` takes (see below).
-
-```python
-base_iphone13 = BrowserProfile(
-    storage_state='/tmp/auth.json',     # share cookies between parallel browsers
-    **playwright.devices['iPhone 13'],
-    timezone_id='UTC',
-)
-usa_phone = BrowserSession(
-    browser_profile=base_iphone13,
-    timezone_id='America/New_York',     # kwargs override values in base_iphone13
-)
-eu_phone = BrowserSession(
-    browser_profile=base_iphone13,
-    timezone_id='Europe/Paris',
-)
-
-usa_agent = Agent(task='show me todays schedule...', browser_session=usa_phone)
-eu_agent = Agent(task='show me todays schedule...', browser_session=eu_phone)
-await asyncio.gather(agent1.run(), agent2.run())
-```
-
 ---
 
 
@@ -194,7 +172,6 @@
 ```python
 from browser_use.browser import BrowserProfile
 
-<<<<<<< HEAD
 base_config = BrowserProfile(
     storage_state='/tmp/auth.json',
     allowed_domains=['https://*.google.com', 'https://*.example.com'],
@@ -208,19 +185,6 @@
 low_res = BrowserSession(browser_profile=base_config, device_scale_factor=1)
 hi_res = BrowserSession(browser_profile=base_config, device_scale_factor=2)
 retina = BrowserSession(browser_profile=base_config, device_scale_factor=3)
-=======
-browser_profile = BrowserProfile(
-    headless=False,
-    allowed_domains=['https://*.google.com', 'https://*.example.com'],
-    storage_state='/tmp/auth.json',
-    # ... playwright args / browser-use config args ...
-)
-
-# start 3 separate browser instances with the same default config options + a session-specific arg:
-browser1 = BrowserSession(browser_profile=browser_profile, user_data_dir='/tmp/profile1')
-browser2 = BrowserSession(browser_profile=browser_profile, user_data_dir='/tmp/profile2')
-browser3 = BrowserSession(browser_profile=browser_profile, user_data_dir='/tmp/profile2')
->>>>>>> e1a8f8b8
 ```
 
 ### Browser-Use Parameters
@@ -441,6 +405,7 @@
 args: list[str] = []
 ```
 Additional command-line arguments to pass to the browser. See here for the [full list of available chrome launch options](https://peter.sh/experiments/chromium-command-line-switches/).
+
 
 
 #### `ignore_default_args`
@@ -924,7 +889,7 @@
 - **BrowserSession** (defined in `browser_use/browser/session.py`) handles the live browser connection and runtime state
 - **BrowserProfile** (defined in `browser_use/browser/profile.py`) is a template that can store default config parameters for a `BrowserSession(...)`
 
-Configuration parameters defined in both scope consumeds by these calls depending on whether we're connecting/launching:
+Configuration parameters defined in both scopes consumed by these calls depending on whether we're connecting/launching:
 
 - `BrowserConnectArgs` - args for `playwright.BrowserType.connect_over_cdp(...)`
 - `BrowserLaunchArgs` - args for `playwright.BrowserType.launch(...)`
